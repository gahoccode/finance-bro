import streamlit as st
from vnstock import Quote
import pandas as pd
import matplotlib.pyplot as plt
from pypfopt import EfficientFrontier, risk_models, expected_returns, DiscreteAllocation, HRPOpt
from pypfopt.discrete_allocation import get_latest_prices
from pypfopt.exceptions import OptimizationError
from pypfopt.expected_returns import mean_historical_return
from pypfopt.risk_models import sample_cov
from pypfopt import plotting
import numpy as np
from datetime import datetime, timedelta
from bokeh.plotting import figure
from bokeh.transform import cumsum
from bokeh.palettes import Spectral
from bokeh.models import ColumnDataSource
from math import pi
import riskfolio as rp

# Streamlit page configuration
st.set_page_config(
    page_title="Stock Portfolio Optimization",
    page_icon="",
    layout="wide"
)

import os

# CSS loading removed

# Get stock symbol from session state (set in main app)
# If not available, show message to use main app first
if 'stock_symbol' in st.session_state and st.session_state.stock_symbol:
    main_stock_symbol = st.session_state.stock_symbol
else:
    st.warning("⚠️ No stock symbol selected. Please go to the main Finance Bro page and select a stock symbol first.")
    st.stop()

# Sidebar for user inputs
st.sidebar.header("Portfolio Configuration")

# Get stock symbols from session state (cached from bro.py)
if 'stock_symbols_list' in st.session_state:
    stock_symbols_list = st.session_state.stock_symbols_list
else:
    # If not cached, user should visit bro.py first
    st.warning("⚠️ Stock symbols not loaded. Please visit the Stock Analysis page first to load symbols.")
    stock_symbols_list = ["REE", "FMC", "DHC", "VNM", "VCB", "BID", "HPG", "FPT"]

# Set default symbols to include the main symbol from session state
default_symbols = [main_stock_symbol, "FMC", "DHC"] if main_stock_symbol not in ["FMC", "DHC"] else [main_stock_symbol, "REE", "VNM"]
# Remove duplicates and ensure main symbol is first
default_symbols = list(dict.fromkeys(default_symbols))

# Ticker symbols input
symbols = st.sidebar.multiselect(
    "Select ticker symbols:",
    options=stock_symbols_list,
    default=default_symbols,
    placeholder="Choose stock symbols...",
    help="Select multiple stock symbols for portfolio optimization (main symbol included by default)"
)

# Initialize global date session state variables (if not already set)
if 'analysis_start_date' not in st.session_state:
    st.session_state.analysis_start_date = pd.to_datetime('2024-01-01')

if 'analysis_end_date' not in st.session_state:
    st.session_state.analysis_end_date = pd.to_datetime("today") - pd.Timedelta(days=1)

if 'date_range_changed' not in st.session_state:
    st.session_state.date_range_changed = False

# Date range inputs connected to session state
col1, col2 = st.sidebar.columns(2)
with col1:
    start_date = st.date_input(
        "Start Date",
        value=st.session_state.analysis_start_date,
        max_value=pd.to_datetime("today")
    )

with col2:
    end_date = st.date_input(
        "End Date", 
        value=st.session_state.analysis_end_date,
        max_value=pd.to_datetime("today")
    )

# Update session state and detect changes
if start_date != st.session_state.analysis_start_date or end_date != st.session_state.analysis_end_date:
    st.session_state.analysis_start_date = start_date
    st.session_state.analysis_end_date = end_date
    st.session_state.date_range_changed = True

# Risk parameters


risk_aversion = st.sidebar.number_input(
    "Risk Aversion Parameter",
    value=1.0,
    min_value=0.1,
    max_value=10.0,
    step=0.1
)

# Visualization settings
colormap_options = ['copper','gist_heat', 'Greys', 'gist_yarg', 'gist_gray', 'cividis', 'magma', 'inferno', 'plasma', 'viridis']
colormap = st.sidebar.selectbox(
    "Scatter Plot Colormap",
    options=colormap_options,
    index=0,  # Default to gist_heat
    help="Choose the color scheme for the efficient frontier scatter plot"
)

# Interval selection
interval = '1D'

# Convert session state dates to strings for API calls
start_date_str = st.session_state.analysis_start_date.strftime('%Y-%m-%d')
end_date_str = st.session_state.analysis_end_date.strftime('%Y-%m-%d')

# Main title
st.title("Stock Portfolio Optimization")
st.write("Optimize your portfolio using Modern Portfolio Theory")

# Validate inputs
if len(symbols) < 2:
    st.error("Please enter at least 2 ticker symbols.")
    st.stop()

if st.session_state.analysis_start_date >= st.session_state.analysis_end_date:
    st.error("Start date must be before end date.")
    st.stop()

# Progress indicator
progress_bar = st.progress(0)
status_text = st.empty()

@st.cache_data(ttl=3600)  # Cache for 1 hour
def fetch_stock_data(symbols, start_date_str, end_date_str, interval):
    """Cache stock data to avoid repeated API calls."""
    all_data = {}
    
    for symbol in symbols:
        try:
            quote = Quote(symbol=symbol)
            historical_data = quote.history(
                start=start_date_str,
                end=end_date_str,
                interval=interval,
                to_df=True
            )
            
            if not historical_data.empty:
                # Ensure we have the required columns
                if 'time' not in historical_data.columns:
                    historical_data['time'] = historical_data.index
                
                all_data[symbol] = historical_data
        except Exception as e:
            st.error(f"Error fetching data for {symbol}: {e}")
    
    return all_data

# Fetch historical data with caching
status_text.text("Fetching historical data...")

# Clear cache if date range changed
if st.session_state.date_range_changed:
    st.cache_data.clear()
    st.session_state.date_range_changed = False

all_historical_data = fetch_stock_data(symbols, start_date_str, end_date_str, interval)

progress_bar.empty()
status_text.empty()

if not all_historical_data:
    st.error("No data was fetched for any symbol. Please check your inputs.")
    st.stop()

# Process the data
status_text.text("Processing data...")
combined_prices = pd.DataFrame()

for symbol, data in all_historical_data.items():
    if not data.empty:
        # Ensure we have a 'time' column
        if 'time' not in data.columns:
            if hasattr(data.index, 'name') and data.index.name is None:
                data = data.reset_index()
            data = data.rename(columns={data.columns[0]: 'time'})
        
        # Extract time and close price
        temp_df = data[['time', 'close']].copy()
        temp_df.rename(columns={'close': f'{symbol}_close'}, inplace=True)
        
        if combined_prices.empty:
            combined_prices = temp_df
        else:
            combined_prices = pd.merge(combined_prices, temp_df, on='time', how='outer')

if combined_prices.empty:
    st.error("No valid data to process.")
    st.stop()

combined_prices = combined_prices.sort_values('time')
combined_prices.set_index('time', inplace=True)

# Extract close prices
close_price_columns = [col for col in combined_prices.columns if '_close' in col]
prices_df = combined_prices[close_price_columns]
prices_df.columns = [col.replace('_close', '') for col in close_price_columns]
prices_df = prices_df.dropna()

if prices_df.empty:
    st.error("No valid price data after processing.")
    st.stop()

# Display data summary
st.header("Data Summary")
col1, col2 = st.columns(2)
with col1:
    st.metric("Symbols", len(symbols))
with col2:
    st.metric("Data Points", len(prices_df))

# Show price data
with st.expander("View Price Data"):
    view_option = st.radio(
        "Display option:",
        ["First 5 rows", "Last 5 rows"],
        horizontal=True,
        key="price_data_view"
    )
    
    if view_option == "First 5 rows":
        st.dataframe(prices_df.head())
    else:
        st.dataframe(prices_df.tail())
    
    st.write(f"Shape: {prices_df.shape}")

# Calculate returns and optimize portfolio
status_text.text("Calculating portfolio optimization...")
returns = prices_df.pct_change().dropna()
# Store returns in session state for HRP tab
st.session_state.portfolio_returns = returns
mu = expected_returns.mean_historical_return(prices_df)
S = risk_models.sample_cov(prices_df)

# Max Sharpe Ratio Portfolio
ef_tangent = EfficientFrontier(mu, S)
weights_tangent = ef_tangent.max_sharpe()
weights_max_sharpe = ef_tangent.clean_weights()
# Store weights dictionary in session state for riskfolio plot_table
st.session_state.weights_max_sharpe = weights_max_sharpe
ret_tangent, std_tangent, sharpe = ef_tangent.portfolio_performance()

# Min Volatility Portfolio
ef_min_vol = EfficientFrontier(mu, S)
ef_min_vol.min_volatility()
weights_min_vol = ef_min_vol.clean_weights()
# Store weights dictionary in session state for riskfolio plot_table
st.session_state.weights_min_vol = weights_min_vol
ret_min_vol, std_min_vol, sharpe_min_vol = ef_min_vol.portfolio_performance()

# Max Utility Portfolio
ef_max_utility = EfficientFrontier(mu, S)
ef_max_utility.max_quadratic_utility(risk_aversion=risk_aversion, market_neutral=False)
weights_max_utility = ef_max_utility.clean_weights()
# Store weights dictionary in session state for riskfolio plot_table
st.session_state.weights_max_utility = weights_max_utility
ret_utility, std_utility, sharpe_utility = ef_max_utility.portfolio_performance()

status_text.empty()

# Display results
st.header("Portfolio Optimization Results")

# Performance metrics
st.subheader("Performance Metrics")
col1, col2, col3 = st.columns(3)

with col1:
    st.metric(
        "Max Sharpe Portfolio",
<<<<<<< HEAD
        f"{sharpe:.1f}",
=======
        f"{sharpe:.4f}",
>>>>>>> 73a35016
        f"Return: {(ret_tangent*100):.1f}%"
    )

with col2:
    st.metric(
        "Min Volatility Portfolio", 
<<<<<<< HEAD
        f"{sharpe_min_vol:.1f}",
=======
        f"{sharpe_min_vol:.4f}",
>>>>>>> 73a35016
        f"Return: {(ret_min_vol*100):.1f}%"
    )

with col3:
    st.metric(
        "Max Utility Portfolio",
<<<<<<< HEAD
        f"{sharpe_utility:.1f}",
=======
        f"{sharpe_utility:.4f}",
>>>>>>> 73a35016
        f"Return: {(ret_utility*100):.1f}%"
    )

# Create tabs for different analysis views
tab1, tab2, tab3, tab4, tab5 = st.tabs(["📈 Efficient Frontier & Weights", "🌳 Hierarchical Risk Parity", "💰 Dollars Allocation", "📊 Report", "📋 Risk Analysis"])

with tab1:
    # Efficient Frontier Plot
    st.subheader("Efficient Frontier Analysis")
    fig, ax = plt.subplots(figsize=(12, 8))

    # Plot efficient frontier
    ef_plot = EfficientFrontier(mu, S)
    plotting.plot_efficient_frontier(ef_plot, ax=ax, show_assets=True)

    # Plot portfolios
    ax.scatter(std_tangent, ret_tangent, marker="*", s=200, c="red", label="Max Sharpe", zorder=5)
    ax.scatter(std_min_vol, ret_min_vol, marker="*", s=200, c="green", label="Min Volatility", zorder=5)
    ax.scatter(std_utility, ret_utility, marker="*", s=200, c="blue", label="Max Utility", zorder=5)

    # Generate random portfolios
    n_samples = 5000
    w = np.random.dirichlet(np.ones(ef_plot.n_assets), n_samples)
    rets = w.dot(ef_plot.expected_returns)
    stds = np.sqrt(np.diag(w @ ef_plot.cov_matrix @ w.T))
    sharpes = rets / stds

    scatter = ax.scatter(stds, rets, marker=".", c=sharpes, cmap=colormap, alpha=0.6)
    plt.colorbar(scatter, label='Sharpe Ratio')

    ax.set_title("Efficient Frontier with Random Portfolios")
    ax.set_xlabel("Annual Volatility")
    ax.set_ylabel("Annual Return")
    ax.legend()
    #ax.grid(True, alpha=0.3)

    st.pyplot(fig)

    # Portfolio Weights
    st.subheader("Portfolio Weights")
    col1, col2, col3 = st.columns(3)

    with col1:
        st.write("**Max Sharpe Portfolio**")
        weights_df = pd.DataFrame(list(weights_max_sharpe.items()), columns=['Symbol', 'Weight'])
        weights_df['Weight'] = weights_df['Weight'].apply(lambda x: f"{x:.2%}")
        st.dataframe(weights_df, hide_index=True)

    with col2:
        st.write("**Min Volatility Portfolio**")
        weights_df = pd.DataFrame(list(weights_min_vol.items()), columns=['Symbol', 'Weight'])
        weights_df['Weight'] = weights_df['Weight'].apply(lambda x: f"{x:.2%}")
        st.dataframe(weights_df, hide_index=True)

    with col3:
        st.write("**Max Utility Portfolio**")
        weights_df = pd.DataFrame(list(weights_max_utility.items()), columns=['Symbol', 'Weight'])
        weights_df['Weight'] = weights_df['Weight'].apply(lambda x: f"{x:.2%}")
        st.dataframe(weights_df, hide_index=True)

    # Weight visualization
    st.subheader("Portfolio Weights Visualization")

    # Define colors for pie charts
    pie_colors = ["#56524D", "#76706C", "#AAA39F"]

    def create_pie_chart(weights_dict, title, colors):
        """Create a Bokeh pie chart for portfolio weights."""
        # Filter out zero weights and prepare data
        data = pd.DataFrame(list(weights_dict.items()), columns=['Symbol', 'Weight'])
        data = data[data['Weight'] > 0.01]  # Filter out very small weights
        data = data.sort_values('Weight', ascending=False)
        
        if len(data) == 0:
            return None
        
        # Calculate angles for pie chart
        data['angle'] = data['Weight'] / data['Weight'].sum() * 2 * pi
        data['color'] = colors[:len(data)] if len(data) <= len(colors) else colors + ["#D3D3D3"] * (len(data) - len(colors))
        
        # Create pie chart with increased height for better visibility
        p = figure(
            height=400, 
            width=350, 
            title=title,
            toolbar_location=None,
            tools="hover",
            tooltips="@Symbol: @Weight{0.00%}",
            x_range=(-0.5, 0.5), 
            y_range=(-0.5, 0.5),
            sizing_mode="scale_both"
        )
        
        p.wedge(
            x=0, y=0, radius=0.35,
            start_angle=cumsum('angle', include_zero=True), 
            end_angle=cumsum('angle'),
            line_color="white", 
            fill_color='color',
            legend_field='Symbol',
            source=data
        )
        
        p.axis.axis_label = None
        p.axis.visible = False
        p.grid.grid_line_color = None
        p.title.text_font_size = "12pt"
        p.legend.label_text_font_size = "10pt"
        
        return p

    # Create three pie charts in columns
    col1, col2, col3 = st.columns(3)

    with col1:
        pie1 = create_pie_chart(weights_max_sharpe, "Max Sharpe Portfolio", pie_colors)
        if pie1:
            st.bokeh_chart(pie1, use_container_width=True)
        else:
            st.write("No significant weights in Max Sharpe Portfolio")

<<<<<<< HEAD
with col1:
    st.write("**Max Sharpe Portfolio**")
    weights_df = pd.DataFrame(list(weights_max_sharpe.items()), columns=['Symbol', 'Weight'])
    weights_df['Weight'] = weights_df['Weight'].apply(lambda x: f"{x:.1%}")
    st.dataframe(weights_df, hide_index=True)

with col2:
    st.write("**Min Volatility Portfolio**")
    weights_df = pd.DataFrame(list(weights_min_vol.items()), columns=['Symbol', 'Weight'])
    weights_df['Weight'] = weights_df['Weight'].apply(lambda x: f"{x:.1%}")
    st.dataframe(weights_df, hide_index=True)

with col3:
    st.write("**Max Utility Portfolio**")
    weights_df = pd.DataFrame(list(weights_max_utility.items()), columns=['Symbol', 'Weight'])
    weights_df['Weight'] = weights_df['Weight'].apply(lambda x: f"{x:.1%}")
    st.dataframe(weights_df, hide_index=True)

# Weight visualization
st.subheader("Portfolio Weights Visualization")

# Define colors for pie charts
pie_colors = ["#56524D", "#76706C", "#AAA39F"]

def create_pie_chart(weights_dict, title, colors):
    """Create a Bokeh pie chart for portfolio weights."""
    # Filter out zero weights and prepare data
    data = pd.DataFrame(list(weights_dict.items()), columns=['Symbol', 'Weight'])
    data = data[data['Weight'] > 0.01]  # Filter out very small weights
    data = data.sort_values('Weight', ascending=False)
    
    if len(data) == 0:
        return None
=======
    with col2:
        pie2 = create_pie_chart(weights_min_vol, "Min Volatility Portfolio", pie_colors)
        if pie2:
            st.bokeh_chart(pie2, use_container_width=True)
        else:
            st.write("No significant weights in Min Volatility Portfolio")

    with col3:
        pie3 = create_pie_chart(weights_max_utility, "Max Utility Portfolio", pie_colors)
        if pie3:
            st.bokeh_chart(pie3, use_container_width=True)
        else:
            st.write("No significant weights in Max Utility Portfolio")

    # Detailed performance table
    st.subheader("Detailed Performance Analysis")
    performance_df = pd.DataFrame({
        'Portfolio': ['Max Sharpe', 'Min Volatility', 'Max Utility'],
        'Expected Return': [f"{ret_tangent:.4f}", f"{ret_min_vol:.4f}", f"{ret_utility:.4f}"],
        'Volatility': [f"{std_tangent:.4f}", f"{std_min_vol:.4f}", f"{std_utility:.4f}"],
        'Sharpe Ratio': [f"{sharpe:.4f}", f"{sharpe_min_vol:.4f}", f"{sharpe_utility:.4f}"]
    })
    st.dataframe(performance_df, hide_index=True)

with tab2:
    if 'portfolio_returns' in st.session_state:
        returns = st.session_state.portfolio_returns
        
        # HRP Implementation
        hrp = HRPOpt(returns=returns)
        weights_hrp = hrp.optimize()
        
        # Display HRP weights
        st.subheader("HRP Portfolio Weights")
        weights_df = pd.DataFrame(list(weights_hrp.items()), columns=['Symbol', 'Weight'])
        weights_df['Weight'] = weights_df['Weight'].apply(lambda x: f"{x:.2%}")
        st.dataframe(weights_df, hide_index=True)
        
        # Dendrogram Visualization
        st.subheader("HRP Dendrogram")
        fig_dendro, ax_dendro = plt.subplots(figsize=(12, 8))
        plotting.plot_dendrogram(hrp, ax=ax_dendro, show_tickers=True)
        st.pyplot(fig_dendro)
    else:
        st.warning("Returns data not available. Please refresh the page.")

with tab3:
    st.subheader("Discrete Portfolio Allocation")
>>>>>>> 73a35016
    
    # Portfolio value input
    portfolio_value = st.number_input(
        "Portfolio Value (VND)",
        min_value=1000000,  # 1 million VND minimum
        max_value=100000000000,  # 100 billion VND maximum
        value=100000000,  # Default 100 million VND
        step=1000000,  # 1 million VND steps
        help="Enter your total portfolio value in Vietnamese Dong (VND)"
    )
    
    # Get portfolio strategy from session state (set in Tab 4)
    if 'portfolio_strategy_choice' in st.session_state:
        portfolio_choice = st.session_state.portfolio_strategy_choice
    else:
        portfolio_choice = "Max Sharpe Portfolio"  # Default fallback
        st.info("💡 Go to the **Report** tab to select portfolio strategy for all analysis tabs")
    
    # Display current selection for user awareness
    symbol_display = ', '.join(symbols[:3]) + ('...' if len(symbols) > 3 else '')
    st.info(f"📊 **Using Strategy**: {portfolio_choice} | **Symbols**: {symbol_display}")
    
    # Get the selected weights
    if portfolio_choice == "Max Sharpe Portfolio":
        selected_weights = weights_max_sharpe
        portfolio_label = "Max Sharpe"
    elif portfolio_choice == "Min Volatility Portfolio":
        selected_weights = weights_min_vol
        portfolio_label = "Min Volatility"
    else:  # Max Utility Portfolio
        selected_weights = weights_max_utility
        portfolio_label = "Max Utility"
    
    # Calculate discrete allocation
    if st.button("Calculate Allocation", key="discrete_allocation"):
        try:
            # Get latest prices and convert from thousands to actual VND
            latest_prices = get_latest_prices(prices_df)
            # Convert prices from thousands to actual VND (multiply by 1000)
            latest_prices_actual = latest_prices * 1000
            
            # Create DiscreteAllocation object
            da = DiscreteAllocation(selected_weights, latest_prices_actual, total_portfolio_value=portfolio_value)
            allocation, leftover = da.greedy_portfolio()
            
            # Display results
            st.success(f"✅ Allocation calculated successfully for {portfolio_label} Portfolio!")
            
            # Show allocation results
            st.subheader("Stock Allocation")
            allocation_df = pd.DataFrame(list(allocation.items()), columns=['Symbol', 'Shares'])
            allocation_df['Latest Price (VND)'] = allocation_df['Symbol'].map(latest_prices_actual)
            allocation_df['Total Value (VND)'] = allocation_df['Shares'] * allocation_df['Latest Price (VND)']
            allocation_df['Weight %'] = (allocation_df['Total Value (VND)'] / portfolio_value * 100).round(2)
            
            # Format numbers for display
            allocation_df['Latest Price (VND)'] = allocation_df['Latest Price (VND)'].apply(lambda x: f"{x:,.0f}")
            allocation_df['Total Value (VND)'] = allocation_df['Total Value (VND)'].apply(lambda x: f"{x:,.0f}")
            
            st.dataframe(allocation_df, hide_index=True)
            
            # Summary metrics
            col1, col2, col3 = st.columns(3)
            
            with col1:
                allocated_value = portfolio_value - leftover
                st.metric(
                    "Allocated Amount",
                    f"{allocated_value:,.0f} VND",
                    f"{(allocated_value/portfolio_value*100):.1f}% of portfolio"
                )
            
            with col2:
                st.metric(
                    "Leftover Cash", 
                    f"{leftover:,.0f} VND",
                    f"{(leftover/portfolio_value*100):.1f}% of portfolio"
                )
            
            with col3:
                total_stocks = len(allocation)
                st.metric("Stocks to Buy", total_stocks)
            
            # Investment summary
            st.subheader("Investment Summary")
            st.info(f"""
            **Portfolio Strategy**: {portfolio_label}  
            **Total Investment**: {portfolio_value:,.0f} VND  
            **Allocated**: {allocated_value:,.0f} VND ({(allocated_value/portfolio_value*100):.1f}%)  
            **Remaining Cash**: {leftover:,.0f} VND ({(leftover/portfolio_value*100):.1f}%)  
            **Number of Stocks**: {total_stocks} stocks
            """)
            
        except Exception as e:
            st.error(f"Error calculating allocation: {str(e)}")
            st.error("Please ensure you have selected stocks and loaded price data first.")
    else:
        st.info("👆 Click 'Calculate Allocation' to see how many shares to buy for each stock based on your selected portfolio strategy and investment amount.")

with tab4:
    st.subheader("Portfolio Excel Report Generator")
    st.write("Generate comprehensive Excel reports for your optimized portfolios using Riskfolio-lib.")
    
    # Portfolio selection - Master control for all strategy-dependent tabs
    portfolio_choice = st.radio(
        "Select Portfolio Strategy for All Tabs:",
        ["Max Sharpe Portfolio", "Min Volatility Portfolio", "Max Utility Portfolio"],
        help="This selection applies to Dollar Allocation, Report, and Risk Analysis tabs",
        key="portfolio_strategy_master"
    )
    
    # Store in session state for other tabs to access
    st.session_state.portfolio_strategy_choice = portfolio_choice
    
    # Display info about master control
    st.info(f"📊 **Current Strategy**: {portfolio_choice} (applies to all analysis tabs)")
    
    # Generate report button
    if st.button("Generate Report", key="generate_excel_report"):
        # Production-safe absolute path resolution
        project_root = os.path.dirname(os.path.dirname(os.path.abspath(__file__)))
        reports_dir = os.path.join(project_root, "exports", "reports")
        os.makedirs(reports_dir, exist_ok=True)
        
        # Get the selected weights and create meaningful names
        if portfolio_choice == "Max Sharpe Portfolio":
            selected_weights = weights_max_sharpe
            portfolio_name = "Max_Sharpe_Portfolio"
            portfolio_label = "Max Sharpe"
        elif portfolio_choice == "Min Volatility Portfolio":
            selected_weights = weights_min_vol
            portfolio_name = "Min_Volatility_Portfolio"
            portfolio_label = "Min Volatility"
        else:  # Max Utility Portfolio
            selected_weights = weights_max_utility
            portfolio_name = "Max_Utility_Portfolio"
            portfolio_label = "Max Utility"
        
        # Convert weights dictionary to DataFrame
        selected_weights_df = pd.DataFrame.from_dict(selected_weights, orient='index', columns=[portfolio_name])
        
        # Create filename with timestamp
        timestamp = datetime.now().strftime("%Y%m%d_%H%M%S")
        filename_base = f"{portfolio_name}_{timestamp}"
        filepath_base = os.path.join(reports_dir, filename_base)
        
        # Generate Excel report using riskfolio-lib
        rp.excel_report(returns=returns, w=selected_weights_df, name=filepath_base)
        
        # Success message and download interface
        st.success(f"✅ Excel report generated successfully!")
        
        # Display report information
        col1, col2 = st.columns(2)
        with col1:
            st.info(f"**Portfolio**: {portfolio_label}")
        with col2:
            st.info(f"**Generated**: {datetime.now().strftime('%Y-%m-%d %H:%M:%S')}")
        
        # File download
        filepath_xlsx = filepath_base + ".xlsx"
        with open(filepath_xlsx, "rb") as file:
            st.download_button(
                label="📥 Download Excel Report",
                data=file.read(),
                file_name=filename_base + ".xlsx",
                mime="application/vnd.openxmlformats-officedocument.spreadsheetml.sheet",
                help=f"Download the {portfolio_label} portfolio Excel report"
            )
        
        # Show file details
        file_size = os.path.getsize(filepath_xlsx) / 1024  # Size in KB
        st.caption(f"File: {filename_base}.xlsx ({file_size:.1f} KB)")
    
    else:
        st.info("👆 Select a portfolio strategy and click 'Generate Report' to create a comprehensive Excel analysis.")
        
        # Show what will be included in the report
        st.markdown("### 📋 Report Contents")
        st.markdown("""
        The Excel report will include:
        - **Portfolio Weights**: Detailed allocation percentages
        - **Performance Metrics**: Returns, volatility, and Sharpe ratio
        - **Risk Analysis**: Comprehensive risk assessment
        - **Asset Statistics**: Individual asset performance data
        - **Correlation Matrix**: Asset correlation analysis
        """)

with tab5:
    st.subheader("Risk Analysis Table")
    
    # Check if required data is available in session state
    if 'portfolio_returns' in st.session_state and 'weights_max_sharpe' in st.session_state:
        returns = st.session_state.portfolio_returns
        
        # Get portfolio strategy from session state (set in Tab 4)
        if 'portfolio_strategy_choice' in st.session_state:
            portfolio_choice = st.session_state.portfolio_strategy_choice
        else:
            portfolio_choice = "Max Sharpe Portfolio"  # Default fallback
            st.info("💡 Go to the **Report** tab to select portfolio strategy for all analysis tabs")
        
        # Display current selection for user awareness
        symbol_display = ', '.join(symbols[:3]) + ('...' if len(symbols) > 3 else '')
        st.info(f"📊 **Analyzing Strategy**: {portfolio_choice} | **Symbols**: {symbol_display}")
        
        # Get the selected weights
        if portfolio_choice == "Max Sharpe Portfolio":
            selected_weights = st.session_state.weights_max_sharpe
            portfolio_label = "Max Sharpe"
        elif portfolio_choice == "Min Volatility Portfolio":
            selected_weights = st.session_state.weights_min_vol
            portfolio_label = "Min Volatility"
        else:  # Max Utility Portfolio
            selected_weights = st.session_state.weights_max_utility
            portfolio_label = "Max Utility"
        
        # Convert weights dictionary to DataFrame as required by riskfolio plot_table
        weights_df = pd.DataFrame.from_dict(selected_weights, orient='index', columns=['Weights'])
        
        # Create matplotlib figure for riskfolio plot_table
        fig, ax = plt.subplots(figsize=(12, 8))
        
        # Generate risk analysis table using riskfolio-lib
        ax = rp.plot_table(
            returns=returns,
            w=weights_df,
            MAR=0, #Minimum acceptable return
            alpha=0.05, #Significance level for confidence intervals 95%
            ax=ax
        )
        
        # Display the risk analysis table
        st.pyplot(fig)
        
        # Drawdown Analysis
        st.subheader("Portfolio Drawdown Analysis")
        
        # Create matplotlib figure for riskfolio plot_drawdown
        fig_drawdown, ax_drawdown = plt.subplots(figsize=(12, 8))
        
        # Generate drawdown analysis using riskfolio-lib
        ax_drawdown = rp.plot_drawdown(
            returns=returns,
            w=weights_df,
            alpha=0.05,
            kappa=0.3,
            solver='CLARABEL',
            height=8,
            width=10,
            height_ratios=[2, 3],
            ax=ax_drawdown
        )
        
        # Display the drawdown analysis
        st.pyplot(fig_drawdown)
        
        # Portfolio Returns Risk Measures
        st.subheader("Portfolio Returns Risk Measures")
        
        # Create matplotlib figure for riskfolio plot_range
        fig_range, ax_range = plt.subplots(figsize=(12, 6))
        
        # Generate portfolio returns risk measures using riskfolio-lib
        ax_range = rp.plot_range(
            returns=returns,
            w=weights_df,
            alpha=0.05,
            a_sim=100,
            beta=None,
            b_sim=None,
            bins=50,
            height=6,
            width=10,
            ax=ax_range
        )
        
        # Display the portfolio returns risk measures
        st.pyplot(fig_range)
        
        # Add informational expander
        with st.expander("📚 Understanding the Risk Analysis Table"):
            st.markdown(f"""
            This table provides comprehensive risk metrics for your {portfolio_label} portfolio:
            
            **Key Metrics:**
            - **Expected Return**: Annualized expected portfolio return
            - **Volatility**: Portfolio standard deviation (risk measure)
            - **Sharpe Ratio**: Risk-adjusted return measure
            - **VaR**: Value at Risk - potential loss at 95% confidence
            - **CVaR**: Conditional Value at Risk - expected loss beyond VaR
            - **Max Drawdown**: Largest peak-to-trough decline
            - **Calmar Ratio**: Return to max drawdown ratio
            
            *Generated using riskfolio-lib risk analysis framework*
            """)
    
    else:
        st.warning("⚠️ Risk analysis requires portfolio data.")
        st.info("Please visit the 'Efficient Frontier & Weights' tab first to calculate portfolio optimization, then return here for risk analysis.")

# Footer
st.markdown("---")
st.markdown("*Portfolio optimization based on Modern Portfolio Theory. Past performance does not guarantee future results.*")
<|MERGE_RESOLUTION|>--- conflicted
+++ resolved
@@ -286,33 +286,21 @@
 with col1:
     st.metric(
         "Max Sharpe Portfolio",
-<<<<<<< HEAD
-        f"{sharpe:.1f}",
-=======
         f"{sharpe:.4f}",
->>>>>>> 73a35016
         f"Return: {(ret_tangent*100):.1f}%"
     )
 
 with col2:
     st.metric(
         "Min Volatility Portfolio", 
-<<<<<<< HEAD
-        f"{sharpe_min_vol:.1f}",
-=======
         f"{sharpe_min_vol:.4f}",
->>>>>>> 73a35016
         f"Return: {(ret_min_vol*100):.1f}%"
     )
 
 with col3:
     st.metric(
         "Max Utility Portfolio",
-<<<<<<< HEAD
-        f"{sharpe_utility:.1f}",
-=======
         f"{sharpe_utility:.4f}",
->>>>>>> 73a35016
         f"Return: {(ret_utility*100):.1f}%"
     )
 
@@ -351,7 +339,7 @@
 
     st.pyplot(fig)
 
-    # Portfolio Weights
+# Portfolio Weights
     st.subheader("Portfolio Weights")
     col1, col2, col3 = st.columns(3)
 
@@ -364,6 +352,12 @@
     with col2:
         st.write("**Min Volatility Portfolio**")
         weights_df = pd.DataFrame(list(weights_min_vol.items()), columns=['Symbol', 'Weight'])
+        weights_df['Weight'] = weights_df['Weight'].apply(lambda x: f"{x:.2%}")
+        st.dataframe(weights_df, hide_index=True)
+
+    with col3:
+        st.write("**Max Utility Portfolio**")
+        weights_df = pd.DataFrame(list(weights_max_utility.items()), columns=['Symbol', 'Weight'])
         weights_df['Weight'] = weights_df['Weight'].apply(lambda x: f"{x:.2%}")
         st.dataframe(weights_df, hide_index=True)
 
@@ -434,41 +428,6 @@
         else:
             st.write("No significant weights in Max Sharpe Portfolio")
 
-<<<<<<< HEAD
-with col1:
-    st.write("**Max Sharpe Portfolio**")
-    weights_df = pd.DataFrame(list(weights_max_sharpe.items()), columns=['Symbol', 'Weight'])
-    weights_df['Weight'] = weights_df['Weight'].apply(lambda x: f"{x:.1%}")
-    st.dataframe(weights_df, hide_index=True)
-
-with col2:
-    st.write("**Min Volatility Portfolio**")
-    weights_df = pd.DataFrame(list(weights_min_vol.items()), columns=['Symbol', 'Weight'])
-    weights_df['Weight'] = weights_df['Weight'].apply(lambda x: f"{x:.1%}")
-    st.dataframe(weights_df, hide_index=True)
-
-with col3:
-    st.write("**Max Utility Portfolio**")
-    weights_df = pd.DataFrame(list(weights_max_utility.items()), columns=['Symbol', 'Weight'])
-    weights_df['Weight'] = weights_df['Weight'].apply(lambda x: f"{x:.1%}")
-    st.dataframe(weights_df, hide_index=True)
-
-# Weight visualization
-st.subheader("Portfolio Weights Visualization")
-
-# Define colors for pie charts
-pie_colors = ["#56524D", "#76706C", "#AAA39F"]
-
-def create_pie_chart(weights_dict, title, colors):
-    """Create a Bokeh pie chart for portfolio weights."""
-    # Filter out zero weights and prepare data
-    data = pd.DataFrame(list(weights_dict.items()), columns=['Symbol', 'Weight'])
-    data = data[data['Weight'] > 0.01]  # Filter out very small weights
-    data = data.sort_values('Weight', ascending=False)
-    
-    if len(data) == 0:
-        return None
-=======
     with col2:
         pie2 = create_pie_chart(weights_min_vol, "Min Volatility Portfolio", pie_colors)
         if pie2:
@@ -517,7 +476,6 @@
 
 with tab3:
     st.subheader("Discrete Portfolio Allocation")
->>>>>>> 73a35016
     
     # Portfolio value input
     portfolio_value = st.number_input(
