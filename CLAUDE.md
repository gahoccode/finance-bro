# CLAUDE.md

This file provides guidance to Claude Code (claude.ai/code) when working with code in this repository.

## Development Commands

### Running the Application
```bash
# With uv (recommended)
uv run streamlit run app.py

# With pip/python
streamlit run app.py
```

### Docker Commands
```bash
# Build and run with Docker Compose
docker-compose up --build

# Build Docker image
docker build -t finance-bro .

# Run container
docker run -p 8501:8501 -e OPENAI_API_KEY=your_key finance-bro
```

### Development Tools
```bash
# Install dependencies with uv
uv sync

# Install with pip
pip install -r requirements.txt

# Run tests (pytest available in dev dependencies)
uv run pytest

# Code formatting
uv run black .

# Linting
uv run flake8

# Type checking
uv run mypy .
```

## Architecture Overview

This is a Streamlit-based AI financial analysis application for Vietnamese stock market data.

### Core Structure
- **app.py** - Main entry point with API key setup
- **pages/** - Multi-page Streamlit app structure:
  - **bro.py** - Main AI chat interface with PandasAI integration
  - **Company_Overview.py** - Company profile and ownership analysis
  - **Stock_Price_Analysis.py** - Price charts and technical analysis
<<<<<<< HEAD
  - **Technical_Analysis.py** - Advanced technical indicators with pandas-ta integration, heating stocks screener with filters
=======
  - **Technical_Analysis.py** - Advanced technical indicators with pandas-ta integration
>>>>>>> d4588eed
  - **Portfolio_Optimization.py** - Modern Portfolio Theory optimization
  - **Screener.py** - Stock screening and filtering functionality
- **src/** - Modular utilities and services (NEW):
  - **core/config.py** - Centralized app configuration and constants
  - **services/vnstock_api.py** - All VnStock API functions (26 centralized)
  - **services/chart_service.py** - Chart generation utilities (7 functions)
  - **services/data_service.py** - Data transformation utilities
  - **components/** - Reusable UI components (stock_selector.py, date_picker.py)
  - **utils/** - General utilities (session_utils.py, validation.py)
- **static/** - CSS styling with custom theme configuration
- **cache/** - Data caching for performance
- **exports/charts/** - Generated chart storage
- **tests/** - Test suite with pytest framework

### Key Technologies
- **Streamlit** - Web framework (v1.47.0)
- **PandasAI** - AI data analysis (v2.3.0 - stable, compatible with pandas 1.5.3)
- **vnstock** - Vietnamese stock market data (v3.2.5)
- **OpenAI API** - LLM for natural language queries

### Data Flow
<<<<<<< HEAD
1. Direct app access (no authentication required)
2. Stock symbol selection (shared across pages via session state)
3. Data loading from vnstock API with caching
4. AI analysis through PandasAI agent
5. Chart generation and export
=======
1. Stock symbol selection (shared across pages via session state)
2. Data loading from vnstock API with caching
3. AI analysis through PandasAI agent
4. Chart generation and export
>>>>>>> d4588eed

### Critical Dependencies
**NEVER upgrade pandas, pandasai, or quantstats independently.** The app requires:
- **Python** - Exact version `3.10.11` (specified in pyproject.toml)
- `pandasai==2.3.0` (stable)
- `pandas==1.5.3` (compatible with pandasai 2.x)
- `quantstats==0.0.59` (last version compatible with pandas 1.5.3)
- Uses `uv` for dependency management (recommended over pip)

**Version Compatibility Notes:**
- PandasAI 3.x has breaking changes and requires different pandas versions
- QuantStats 0.0.60+ uses pandas 2.0+ frequency aliases (`ME`, `QE`, `YE`) incompatible with pandas 1.5.3
- QuantStats 0.0.59 uses legacy frequency aliases (`M`, `Q`, `A`) compatible with pandas 1.5.3

### Session State Management
Key session variables:
- `api_key` - OpenAI API key
- `stock_data` - Cached financial data
- `selected_symbol` - Currently selected stock symbol
- `symbols_data` - All available symbols (cached)
- `agent` - PandasAI agent instance

### Performance Considerations
- Stock data is cached in `cache/` directory
- Charts exported to `exports/charts/`
- Symbol data loaded once per session
- Visit "Stock Analysis" page first for optimal loading

### Theme Configuration
Custom theme is configured in `.streamlit/config.toml` with:
- Earth-toned color palette (`#56524D`, `#2B2523`, `#76706C`)
- Custom chart colors for financial data visualization
- Sequential colors for data progression charts
- Serif font for professional appearance

### Environment Variables
- `OPENAI_API_KEY` - Required for AI functionality
- Optional Docker environment variables in `.env`

### Chart Generation
Charts are generated via PandasAI and saved to `exports/charts/temp_chart.png`. The app detects the latest chart file for display.

### Error Handling
- API key validation on startup
- Graceful handling of vnstock API errors
- PandasAI error recovery with fallback responses

### Development Workflow
- Use **uv** for dependency management over pip (faster and more reliable)
- **Critical**: Never upgrade pandas/pandasai without checking compatibility
- Python exact version `3.10.11` required (no newer versions supported)
- Run `uv sync` after pulling changes to ensure dependency consistency

### Modular Architecture (Version 0.2.20+)
The codebase follows a modular architecture pattern with centralized services:

**Import Patterns:**
```python
# Pages import from services
from src.services.vnstock_api import get_stock_data, get_company_overview
from src.services.chart_service import create_technical_chart, create_altair_line_chart
from src.core.config import DEFAULT_SYMBOLS, CACHE_TTL_SETTINGS

# Services are self-contained with @st.cache_data decorators
# Components can be reused across pages
from src.components.stock_selector import render_stock_selector
```

**Development Guidelines:**
- **API Functions**: Add new VnStock functions to `src/services/vnstock_api.py`
- **Charts**: Add new visualizations to `src/services/chart_service.py`
- **Configuration**: Update constants in `src/core/config.py`
- **UI Components**: Create reusable widgets in `src/components/`
- **Page Logic**: Focus pages on user interaction, import from services
- **No Code Duplication**: All repeated functionality centralized in src/

### Code Style and Architecture Guidelines
- **Function-first approach**: Prioritize functions over classes for simplicity
- **Import organization**: Always place imports at the top of files (never inside try-except blocks)
- **Try-except blocks**: Don't attempt to use try-except blocks when implementing new features on first try, add try-except blocks after the feature is implemented and has passed all tests, if bugs occur, add try-except blocks to fix the bug
- **Documentation requirement**: Document changes for every fix or feature before committing
- **Complex problem solving**: Use sequential thinking for multi-step problems

**NO Conditional Imports**: 
  - Never use try/except blocks for imports of required packages
  - If a package is in pyproject.toml, import it directly at the top of the file
  - Handle specific errors during usage, not during import
 

### Version Management
- Uses semantic versioning (MAJOR.MINOR.PATCH) starting from 0.1.0 (pyproject.toml)
- Patch increment only on actual changes (features/fixes/improvements)
- Date-based versioning with chronological organization
- No empty increments - skip dates without actual changes

### Testing and Quality Assurance
```bash
# Run all quality checks before committing
uv run pytest          # Run tests
uv run black .          # Format code  
uv run flake8           # Lint code
uv run mypy .           # Type checking

# Run single test file/function
uv run pytest tests/test_portfolio_optimization.py
uv run pytest tests/test_portfolio_optimization.py::test_function_name

# Available test files
# - tests/test_portfolio_optimization.py - Portfolio optimization tests
# - tests/conftest.py - Test configuration and fixtures
```

### Docker and CI/CD
- GitHub Actions automatically builds and publishes Docker images
- Multi-platform support (linux/amd64, linux/arm64)
- Images published to `ghcr.io/gahoccode/finance-bro` 
- Use `docker-compose up --build` for local development
- Production images available at `ghcr.io/gahoccode/finance-bro:latest`

### Data Sources and APIs
- **vnstock** v3.2.5 - Vietnamese stock data (VCI/TCBS sources)  
- **OpenAI API** - Required for AI functionality
- Stock data cached in `cache/` directory for performance<|MERGE_RESOLUTION|>--- conflicted
+++ resolved
@@ -56,11 +56,7 @@
   - **bro.py** - Main AI chat interface with PandasAI integration
   - **Company_Overview.py** - Company profile and ownership analysis
   - **Stock_Price_Analysis.py** - Price charts and technical analysis
-<<<<<<< HEAD
-  - **Technical_Analysis.py** - Advanced technical indicators with pandas-ta integration, heating stocks screener with filters
-=======
   - **Technical_Analysis.py** - Advanced technical indicators with pandas-ta integration
->>>>>>> d4588eed
   - **Portfolio_Optimization.py** - Modern Portfolio Theory optimization
   - **Screener.py** - Stock screening and filtering functionality
 - **src/** - Modular utilities and services (NEW):
@@ -82,18 +78,10 @@
 - **OpenAI API** - LLM for natural language queries
 
 ### Data Flow
-<<<<<<< HEAD
-1. Direct app access (no authentication required)
-2. Stock symbol selection (shared across pages via session state)
-3. Data loading from vnstock API with caching
-4. AI analysis through PandasAI agent
-5. Chart generation and export
-=======
 1. Stock symbol selection (shared across pages via session state)
 2. Data loading from vnstock API with caching
 3. AI analysis through PandasAI agent
 4. Chart generation and export
->>>>>>> d4588eed
 
 ### Critical Dependencies
 **NEVER upgrade pandas, pandasai, or quantstats independently.** The app requires:
