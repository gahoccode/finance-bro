--- conflicted
+++ resolved
@@ -15,10 +15,6 @@
 
 # CSS loading removed
 
-<<<<<<< HEAD
-# No authentication required
-=======
->>>>>>> d4588eed
 
 # API Key handling
 if 'api_key' not in st.session_state:
