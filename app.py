--- conflicted
+++ resolved
@@ -15,11 +15,7 @@
 
 # CSS loading removed
 
-<<<<<<< HEAD
-=======
 # No authentication required
-
->>>>>>> 73a35016
 # API Key handling
 if 'api_key' not in st.session_state:
     st.session_state.api_key = os.environ.get("OPENAI_API_KEY", "")
